--- conflicted
+++ resolved
@@ -453,33 +453,7 @@
     except Exception:
         pass
 
-<<<<<<< HEAD
-        # ===== Export diffusion-generated embeddings (config-driven) =====
-=======
-    # ===== NEW: export diffusion-generated embeddings for ALL classes as ONE file =====
-    try:
-        if (not args.baseline) and use_diffusion and (diffusion_model is not None):
-            export_per_class = 300  # adjust to taste
-            # Prefer unrestricted sampler if available
-            sampler = getattr(diffusion_model, "ddim_sample_raw", None)
-            if sampler is None:
-                sampler = diffusion_model.ddim_sample
-
-            C = int(y_train.max()) + 1
-            gen_by_class = {}
-            for c in range(C):
-                y_c = torch.full((export_per_class,), c, dtype=torch.long, device=device)
-                with torch.no_grad():
-                    Zc = sampler(y=y_c, n=export_per_class, steps=diff_steps_infer)
-                gen_by_class[str(c)] = Zc.detach().cpu().numpy()
-
-            np.save(os.path.join(results_dir, "gen_all.npy"), gen_by_class, allow_pickle=True)
-            print(f"[OK] Saved diffusion-generated embeddings per class -> {os.path.join(results_dir,'gen_all.npy')}")
-    except Exception as e:
-        print(f"[WARN] Could not export gen_all.npy: {e}")
-
-    # ===== Save training counts and diffusion synthetic counts =====
->>>>>>> e46b6aff
+    # ===== Export diffusion-generated embeddings (config-driven) =====
     try:
         if (not args.baseline) and use_diffusion and (diffusion_model is not None):
             diff_cfg = (cfg.get("training", {}).get("diffusion", {}) or {})
